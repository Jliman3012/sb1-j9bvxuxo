--- conflicted
+++ resolved
@@ -3,7 +3,6 @@
 import { createChart, IChartApi, ISeriesApi, UTCTimestamp, type CandlestickData, type SeriesMarker } from 'lightweight-charts';
 import { supabase } from '../lib/supabase';
 import { useAuth } from '../contexts/AuthContext';
-<<<<<<< HEAD
 import { Play, Pause, RotateCcw, ChevronLeft, Gauge, TrendingUp, Clock } from 'lucide-react';
 import {
   createChart,
@@ -12,9 +11,7 @@
   type CandlestickData,
   type SeriesMarker,
 } from 'lightweight-charts';
-=======
 import { awardXpEvent } from '../lib/gamificationEvents';
->>>>>>> 0c73f31d
 
 interface Trade {
   id: string;
@@ -79,11 +76,9 @@
   const chartContainerRef = useRef<HTMLDivElement | null>(null);
   const chartRef = useRef<IChartApi | null>(null);
   const seriesRef = useRef<ISeriesApi<'Candlestick'> | null>(null);
-<<<<<<< HEAD
   const intervalRef = useRef<NodeJS.Timeout | null>(null);
   const badgeTimeoutRef = useRef<NodeJS.Timeout | null>(null);
   const candleDataRef = useRef<CandlestickData[]>([]);
-=======
   const resizeObserverRef = useRef<ResizeObserver | null>(null);
   const candleCacheRef = useRef<CandlestickData[]>([]);
   const intervalRef = useRef<ReturnType<typeof setInterval> | null>(null);
@@ -108,11 +103,9 @@
     };
     // eslint-disable-next-line react-hooks/exhaustive-deps
   }, [selectedTrade?.id]);
->>>>>>> 0c73f31d
 
   useEffect(() => {
     return () => {
-<<<<<<< HEAD
       if (intervalRef.current) {
         clearInterval(intervalRef.current);
         intervalRef.current = null;
@@ -126,10 +119,8 @@
         chartRef.current = null;
         seriesRef.current = null;
       }
-=======
       stopPlayback(false);
       disposeChart();
->>>>>>> 0c73f31d
     };
     // eslint-disable-next-line react-hooks/exhaustive-deps
   }, []);
@@ -399,14 +390,11 @@
       ? ((trade.exit_price || trade.entry_price) - trade.entry_price) / numTicks
       : 0;
 
-<<<<<<< HEAD
     for (let i = 0; i <= Math.max(numTicks, 1); i++) {
       const ratio = numTicks > 0 ? i / numTicks : 0;
       const time = entryTime + (duration * ratio);
-=======
     for (let i = 0; i <= numTicks; i++) {
       const time = entryTime + (duration * i) / numTicks;
->>>>>>> 0c73f31d
       const noise = (Math.random() - 0.5) * volatility * 0.3;
       const nextPrice = trade.entry_price + priceStep * i + noise;
 
@@ -417,17 +405,8 @@
 
       ticks.push({
         time: Math.floor(time / 1000),
-<<<<<<< HEAD
         price: parseFloat(currentPrice.toFixed(2)),
         volume: Math.floor(Math.random() * 1000) + 100,
-=======
-        price: Number(close.toFixed(2)),
-        volume: Math.floor(Math.random() * 1000) + 100,
-        open: Number(open.toFixed(2)),
-        high: Number(high.toFixed(2)),
-        low: Number(low.toFixed(2)),
-        close: Number(close.toFixed(2)),
->>>>>>> 0c73f31d
       });
 
       currentPrice = nextPrice;
@@ -517,11 +496,6 @@
           .from('trade_replays')
           .update({ times_viewed: (replayData.times_viewed || 0) + 1 })
           .eq('id', replayData.id);
-<<<<<<< HEAD
-      } else {
-        const realTicks = await fetchMarketDataTicks(trade);
-        ticks = realTicks ?? generateSyntheticTickData(trade);
-=======
       }
 
       if (ticks.length === 0 || source === 'synthetic') {
@@ -538,21 +512,9 @@
       }
 
       if (!aiInsights) {
->>>>>>> 0c73f31d
         aiInsights = generateInsights(trade, ticks);
       }
 
-<<<<<<< HEAD
-        await supabase
-          .from('trade_replays')
-          .upsert({
-            trade_id: trade.id,
-            user_id: user!.id,
-            tick_data: ticks,
-            replay_insights: aiInsights,
-            times_viewed: 1,
-          }, { onConflict: 'trade_id' });
-=======
       if (replayData) {
         await supabase
           .from('trade_replays')
@@ -572,7 +534,6 @@
           times_viewed: 1,
           data_source: source === 'provider' ? 'provider' : 'synthetic',
         });
->>>>>>> 0c73f31d
       }
 
       setTickData(ticks);
@@ -585,7 +546,6 @@
           .update({ replay_reviewed: true })
           .eq('id', trade.id);
 
-<<<<<<< HEAD
         setTrades(prev => prev.map(t => t.id === trade.id ? { ...t, replay_reviewed: true } : t));
         setSelectedTrade(prev => prev ? { ...prev, replay_reviewed: true } : prev);
 
@@ -601,17 +561,6 @@
             console.error('Failed to award replay XP:', err);
           });
         }, 300);
-=======
-        if (updateError) {
-          console.error('Failed to update trade replay status:', updateError);
-        } else {
-          await awardXpEvent(user!.id, 'replay_review', REPLAY_XP_VALUE, {
-            referenceId: trade.id,
-            metadata: { symbol: trade.symbol },
-          });
-          await checkReplayBadge();
-        }
->>>>>>> 0c73f31d
       }
     } catch (err) {
       console.error('Error loading replay:', err);
@@ -625,7 +574,6 @@
   };
 
   const generateInsights = (trade: Trade, ticks: TickData[]): string => {
-<<<<<<< HEAD
     if (ticks.length === 0) {
       return 'Replay data unavailable for this trade. Try fetching market data again soon.';
     }
@@ -633,8 +581,6 @@
     const leadingTicks = ticks.slice(0, Math.max(1, Math.floor(ticks.length * 0.2)));
     const optimalEntryPrice = Math.min(...leadingTicks.map(t => t.price));
     const entryDiff = Math.abs(trade.entry_price - optimalEntryPrice);
-=======
->>>>>>> 0c73f31d
     const pnlPercent = ((trade.pnl / (trade.entry_price * trade.quantity)) * 100).toFixed(2);
 
     let insightsText = `Trade Performance: ${trade.pnl >= 0 ? 'Profit' : 'Loss'} of $${Math.abs(trade.pnl).toFixed(2)} (${pnlPercent}%)\n\n`;
@@ -661,7 +607,6 @@
     return insightsText;
   };
 
-<<<<<<< HEAD
   const buildCandleData = (ticks: TickData[]): CandlestickData[] => {
     if (ticks.length === 0) return [];
 
@@ -912,7 +857,6 @@
   useEffect(() => {
     if (!isPlaying) {
       return;
-=======
   const checkReplayBadge = async () => {
     try {
       const { count, error } = await supabase
@@ -955,10 +899,8 @@
       }
     } catch (error) {
       console.error('Failed to check replay badge:', error);
->>>>>>> 0c73f31d
-    }
-
-<<<<<<< HEAD
+    }
+
     const playbackInterval = setInterval(() => {
       setCurrentTick(prev => {
         if (prev >= tickData.length - 1) {
@@ -979,7 +921,6 @@
     };
   }, [isPlaying, speed, tickData.length]);
 
-=======
   const togglePlayPause = () => {
     setIsPlaying(prev => !prev);
   };
@@ -990,7 +931,6 @@
     updateVisibleSeries(0);
   };
 
->>>>>>> 0c73f31d
   const formatDuration = (ms: number) => {
     const seconds = Math.floor(ms / 1000);
     const minutes = Math.floor(seconds / 60);
